// This file is part of HFS - Copyright 2021-2023, Massimo Melina <a@rejetto.com> - License https://www.gnu.org/licenses/gpl-3.0.txt

import minimist from 'minimist'
import * as fs from 'fs'
import { homedir } from 'os'
import _ from 'lodash'
import { basename, dirname, join } from 'path'
export * from './cross-const'

export const API_VERSION = 9.6
export const COMPATIBLE_API_VERSION = 1 // while changes in the api are not breaking, this number stays the same, otherwise it is made equal to API_VERSION
export const HFS_REPO = 'rejetto/hfs'

export const argv = minimist(process.argv.slice(2))
// you can add arguments with this file, currently used for the update process on mac/linux
export const ARGS_FILE = join(homedir(), 'hfs-args')
try {
    const s = fs.readFileSync(ARGS_FILE, 'utf-8')
    console.log('additional arguments', s)
    _.defaults(argv, minimist(JSON.parse(s)))
    fs.unlinkSync(ARGS_FILE)
}
catch {}

export const DEV = process.env.DEV || argv.dev ? 'DEV' : ''
export const ORIGINAL_CWD = process.cwd()
export const HFS_STARTED = new Date()
const PKG_PATH = join(__dirname, '..', 'package.json')
export const BUILD_TIMESTAMP = fs.statSync(PKG_PATH).mtime.toISOString()
const pkg = JSON.parse(fs.readFileSync(PKG_PATH,'utf8'))
export const VERSION = pkg.version
export const RUNNING_BETA = VERSION.includes('-')
export const HFS_REPO_BRANCH = RUNNING_BETA ? VERSION.split('.')[1] : 'main'
export const IS_WINDOWS = process.platform === 'win32'
export const IS_MAC = process.platform === 'darwin'
export const IS_BINARY = !/node|bun/.test(basename(process.execPath)) // this won't be node if pkg was used
export const APP_PATH = dirname(IS_BINARY ? process.execPath : __dirname) // __dirname's parent can be compared with cwd
export const MIME_AUTO = 'auto'
export const CONFIG_FILE = 'config.yaml'

// we want this to be the first stuff to be printed, then we print it in this module, that is executed at the beginning
if (DEV) console.clear()
else console.debug = ()=>{}
console.log(`HFS ~ HTTP File Server`)
console.log(`© Massimo Melina <a@rejetto.com> - License https://www.gnu.org/licenses/gpl-3.0.txt`)
console.log('started', HFS_STARTED.toLocaleString(), DEV)
console.log('version', VERSION||'-')
console.log('build', BUILD_TIMESTAMP||'-')
const winExe = IS_WINDOWS && process.execPath.match(/(?<!node)\.exe$/i)
<<<<<<< HEAD
const dir = argv.cwd || !winExe && join(homedir(), '.hfs') // still considering whether to use this behavior with Windows users, who may be less accustomed to it
if (dir) {
    try { mkdirSync(dir) }
=======
// still considering whether to use ".hfs" with Windows users, who may be less accustomed to it
const dir = argv.cwd || useHomeDir() && join(homedir(), '.hfs')
if (dir) {
    try { fs.mkdirSync(dir) }
>>>>>>> a1881aa7
    catch(e: any) {
        if (e.code !== 'EEXIST')
            console.error(e)
    }
    process.chdir(dir)
}
console.log('working directory (cwd)', process.cwd())
if (APP_PATH !== process.cwd())
    console.log('app', APP_PATH)
console.log('node', process.version)
const bun = (globalThis as any).Bun
if (bun) console.log('bun', bun.version)
console.log('platform', process.platform, IS_BINARY ? 'binary' : basename(process.execPath))
console.log('pid', process.pid)

function useHomeDir() {
    if (!winExe) return true
    try { fs.accessSync(join(process.cwd(), CONFIG_FILE), fs.constants.W_OK) }
    catch { return true }
}<|MERGE_RESOLUTION|>--- conflicted
+++ resolved
@@ -47,16 +47,10 @@
 console.log('version', VERSION||'-')
 console.log('build', BUILD_TIMESTAMP||'-')
 const winExe = IS_WINDOWS && process.execPath.match(/(?<!node)\.exe$/i)
-<<<<<<< HEAD
-const dir = argv.cwd || !winExe && join(homedir(), '.hfs') // still considering whether to use this behavior with Windows users, who may be less accustomed to it
-if (dir) {
-    try { mkdirSync(dir) }
-=======
 // still considering whether to use ".hfs" with Windows users, who may be less accustomed to it
 const dir = argv.cwd || useHomeDir() && join(homedir(), '.hfs')
 if (dir) {
     try { fs.mkdirSync(dir) }
->>>>>>> a1881aa7
     catch(e: any) {
         if (e.code !== 'EEXIST')
             console.error(e)
