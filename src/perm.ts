// This file is part of HFS - Copyright 2021-2023, Massimo Melina <a@rejetto.com> - License https://www.gnu.org/licenses/gpl-3.0.txt

import _ from 'lodash'
import { HTTP_BAD_REQUEST, objRenameKey, objSameKeys, setHidden, typedEntries, wantArray } from './misc'
import { defineConfig, saveConfigAsap } from './config'
import { createVerifierAndSalt, SRPParameters, SRPRoutines } from 'tssrp6a'
import events from './events'
import { ApiError } from './apiMiddleware'

export interface Account {
    // we consider all the following fields, when falsy, as equivalent to be missing. If this changes in the future, please adjust addAccount and setAccount
    username: string, // we keep username property (hidden) so we don't need to pass it separately
    password?: string
    srp?: string
    belongs?: string[]
    ignore_limits?: boolean
    disable_password_change?: boolean
    admin?: boolean
    redirect?: string
    disabled?: boolean
    expire?: Date
    days_to_live?: number
}
interface Accounts { [username:string]: Account }

let accounts: Accounts = {}

// provides the username and all other usernames it inherits based on the 'belongs' attribute. Useful to check permissions
export function expandUsername(who: string): string[] {
    const ret = []
    const q = [who]
    for (const u of q) {
        const a = getAccount(u)
        if (!a || a.disabled) continue
        ret.push(u)
        if (a.belongs)
            q.push(...a.belongs)
    }
    return ret
}

export function getAccount(username:string, normalize=true) : Account | undefined {
    if (normalize)
        username = normalizeUsername(username)
    return username ? accounts[username] : undefined
}

export function saveSrpInfo(account:Account, salt:string | bigint, verifier: string | bigint) {
    account.srp = String(salt) + '|' + String(verifier)
}

const createAdminConfig = defineConfig('create-admin', '')
createAdminConfig.sub(v => {
    if (!v) return
    createAdminConfig.set('')
    // we can't createAdmin right away, as its changes will be lost after return, when our caller (setConfig) applies undefined properties. setTimeout is good enough, as the process is sync.
    setTimeout(() => createAdmin(v))
})

export async function createAdmin(password: string, username='admin') {
    const acc = await addAccount(username, { admin: true, password }, true)
    console.log(acc ? "account admin set" : "something went wrong")
}

const srp6aNimbusRoutines = new SRPRoutines(new SRPParameters())

type Changer = (account:Account)=> void | Promise<void>
export async function updateAccount(account: Account, change: Partial<Account> | Changer) {
    const jsonWas = JSON.stringify(account)
    const { username: usernameWas } = account
    if (typeof change === 'function')
        await change?.(account)
    else
        Object.assign(account, objSameKeys(change, x => x || undefined))
    for (const [k,v] of typedEntries(account))
        if (!v) delete account[k] // we consider all account fields, when falsy, as equivalent to be missing (so, default value applies)
    const { username, password } = account
    if (password) {
        console.debug('hashing password for', username)
        delete account.password
        const res = await createVerifierAndSalt(srp6aNimbusRoutines, username, password)
        saveSrpInfo(account, res.s, res.v)
    }
    if (account.belongs) {
        account.belongs = wantArray(account.belongs)
        _.remove(account.belongs, b => {
            if (accounts.hasOwnProperty(b)) return
            console.error(`account ${username} belongs to non-existing ${b}`)
            return true
        })
    }
    account.expire &&= new Date(account.expire)
    if (username !== usernameWas)
        renameAccount(usernameWas, username)
    if (jsonWas !== JSON.stringify(account)) // this test will miss the 'username' field, because hidden, but renameAccount is already calling saveAccountsASAP
        saveAccountsAsap()
}

const saveAccountsAsap = saveConfigAsap

export const accountsConfig = defineConfig('accounts', {} as Accounts)
accountsConfig.sub(obj => {
    // consider some validation here
    _.each(accounts = obj, (rec,k) => {
        const norm = normalizeUsername(k)
        if (rec?.username !== norm) {
            if (!rec) // an empty object in yaml is parsed as null
                rec = obj[norm] = { username: norm }
            else if (objRenameKey(obj, k, norm))
                saveAccountsAsap()
            setHidden(rec, { username: norm })
        }
        void updateAccount(rec, {}) // work fields
    })
})

export function normalizeUsername(username: string) {
    return username.toLocaleLowerCase()
}

export function renameAccount(from: string, to: string) {
    from = normalizeUsername(from)
    to = normalizeUsername(to)
    if (!to || !accounts[from] || accounts[to])
        return false
    if (to === from)
        return true
    objRenameKey(accounts, from, to)
    updateReferences()
    saveAccountsAsap()
    return true

    function updateReferences() {
        setHidden(accounts[to], { username: to })
        for (const a of Object.values(accounts)) {
            const idx = a.belongs?.indexOf(from)
            if (idx !== undefined && idx >= 0)
                a.belongs![idx] = to
        }
        events.emit('accountRenamed', from, to) // everybody, take care of your stuff
    }
}

export async function addAccount(username: string, props: Partial<Account>, updateExisting=false) {
    username = normalizeUsername(username)
    if (!username) return
    let account = getAccount(username, false)
    if (account && !updateExisting) return
    account = setHidden(account || {}, { username })  // hidden so that stringification won't include it
    Object.assign(account, _.pickBy(props, Boolean))
    accountsConfig.set(accounts =>
        Object.assign(accounts, { [username]: account }))
    await updateAccount(account, account)
    return account
}

export function delAccount(username: string) {
    if (!getAccount(username))
        return false
    accountsConfig.set(accounts =>
        _.omit(accounts, normalizeUsername(username)) )
    saveAccountsAsap()
    return true
}

// get some property from account, searching in its groups if necessary. Search is breadth-first, and this determines priority of inheritance.
export function getFromAccount<T=any>(account: Account | string, getter:(a:Account) => T) {
    const search = [account]
    for (const accountOrUsername of search) {
        const a = typeof accountOrUsername === 'string' ? getAccount(accountOrUsername) : accountOrUsername
        if (!a) continue
        const res = getter(a)
        if (res !== undefined)
            return res
        if (a.belongs)
            search.push(...a.belongs)
    }
}

export function accountHasPassword(account: Account) {
    return Boolean(account.password || account.srp)
}

export function accountCanLogin(account: Account) {
    return accountHasPassword(account) && !allDisabled(account)
}

function allDisabled(account: Account): boolean {
    return Boolean(account.disabled
        || account.expire as any < Date.now()
<<<<<<< HEAD
        || account.belongs?.length && account.belongs.map(u => getAccount(u, false)).every(a => a && allDisabled(a))) // every() returns true on empty arrays
=======
        || account.belongs?.length // don't every() on empty array, as it returns true
        && account.belongs.map(u => getAccount(u, false)).every(a => a && allDisabled(a)) )
>>>>>>> a1881aa7
}

export function accountCanLoginAdmin(account: Account) {
    return accountCanLogin(account) && Boolean(getFromAccount(account, a => a.admin))
}


export async function changeSrpHelper(account: Account, salt: string, verifier: string) {
    if (!salt || !verifier)
        return new ApiError(HTTP_BAD_REQUEST, 'missing parameters')
    await updateAccount(account, account =>
        saveSrpInfo(account, salt, verifier) )
    return {}
}<|MERGE_RESOLUTION|>--- conflicted
+++ resolved
@@ -188,12 +188,8 @@
 function allDisabled(account: Account): boolean {
     return Boolean(account.disabled
         || account.expire as any < Date.now()
-<<<<<<< HEAD
-        || account.belongs?.length && account.belongs.map(u => getAccount(u, false)).every(a => a && allDisabled(a))) // every() returns true on empty arrays
-=======
         || account.belongs?.length // don't every() on empty array, as it returns true
         && account.belongs.map(u => getAccount(u, false)).every(a => a && allDisabled(a)) )
->>>>>>> a1881aa7
 }
 
 export function accountCanLoginAdmin(account: Account) {
