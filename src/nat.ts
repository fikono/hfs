import { proxy } from 'valtio'
import { Client } from 'nat-upnp-rejetto'
import { debounceAsync } from './debounceAsync'
import { haveTimeout, HOUR, inCommon, ipForUrl, MINUTE, promiseBestEffort, repeat, wantArray } from './cross'
import { getProjectInfo } from './github'
import _ from 'lodash'
import { httpString } from './util-http'
import { Resolver } from 'dns/promises'
import { isIP } from 'net'
import { getIps, getServerStatus } from './listen'
import { exec } from 'child_process'
import { IS_MAC, IS_WINDOWS } from './const'

export const defaultBaseUrl = proxy({
    proto: 'http',
    publicIps: [] as string[],
    externalIp: '',
    localIp: '',
    port: 0,
    async get() {
        const defPort = this.proto === 'https' ? 443 : 80
        const status = await getServerStatus()
        const port = this.port || (this.proto === 'https' ? status.https.port : status.http.port)
        return `${this.proto}://${ipForUrl(this.publicIps[0] || this.externalIp || this.localIp)}${!port || port === defPort ? '' : ':' + port}`
    }
})

export const upnpClient = new Client({ timeout: 4_000 })
const originalMethod = upnpClient.getGateway
// other client methods call getGateway too, so this will ensure they reuse this same result
upnpClient.getGateway = debounceAsync(() => originalMethod.apply(upnpClient), { retain: HOUR, retainFailure: 30_000 })
upnpClient.getGateway().then(res => {
    console.log('upnp', res.gateway.description)
}, e => console.debug('upnp failed:', e.message || String(e)))

// poll external ip
repeat(10 * MINUTE, () => upnpClient.getPublicIp().then(v => {
    if (v === defaultBaseUrl.externalIp) return
    getPublicIps.clearRetain()
    return defaultBaseUrl.externalIp = v
}))

export const getPublicIps = debounceAsync(async () => {
    const res = await getProjectInfo()
    const groupedByVersion = Object.values(_.groupBy(res.publicIpServices, x => x.v ?? 4))
    const ips = await promiseBestEffort(groupedByVersion.map(singleVersion =>
        Promise.any(singleVersion.map(async (svc: any) => {
            if (typeof svc === 'string')
                svc = { type: 'http', url: svc }
            console.debug("trying ip service", svc.url || svc.name)
            if (svc.type === 'http')
                return httpString(svc.url, { timeout: 5_000 })
            if (svc.type !== 'dns') throw "unsupported"
            const resolver = new Resolver({ timeout: 2_000 })
            resolver.setServers(svc.ips)
            return resolver.resolve(svc.name, svc.dnsRecord)
        }).map(async ret => {
            const validIps = wantArray(await ret).map(x => x.trim()).filter(isIP)
            if (!validIps.length) throw "no good"
            return validIps
        }) )))
    return defaultBaseUrl.publicIps = _.uniq(ips.flat())
}, { retain: 10 * MINUTE })

export const getNatInfo = debounceAsync(async () => {
    const gatewayIpPromise = findGateway().catch(() => undefined)
    const res = await haveTimeout(10_000, upnpClient.getGateway()).catch(() => null)
    const status = await getServerStatus()
    const mappings = res && await haveTimeout(5_000, upnpClient.getMappings()).catch(() => null)
<<<<<<< HEAD
    console.debug("mappings found", mappings?.map(x => x.description) || "none")
    const gatewayIp = res && try_(() => new URL(res.gateway.description).hostname, () => console.debug('unexpected upnp gw', res.gateway?.description))
        || await findGateway().catch(() => undefined)
    const localIps = await getIps(false)
=======
    console.debug("mappings found", mappings?.map(x => x.description).join(', ') || "none")
    const localIps = await getIps(false)
    const gatewayIp = await gatewayIpPromise
>>>>>>> a1881aa7
    const localIp = res?.address || (gatewayIp ? _.maxBy(localIps, x => inCommon(x, gatewayIp)) : localIps[0])
    const internalPort = status?.https?.listening && status.https.port || status?.http?.listening && status.http.port || undefined
    const mapped = _.find(mappings, x => x.private.host === localIp && x.private.port === internalPort)
    const externalPort = mapped?.public.port
    if (localIp)
        defaultBaseUrl.localIp = localIp
    defaultBaseUrl.port = externalPort || internalPort || 0
    return {
        upnp: Boolean(res),
        localIp,
        gatewayIp,
        externalIp: defaultBaseUrl.externalIp,
        mapped,
        mapped80: _.find(mappings, x => x.private.host === localIp && x.private.port === 80 && x.public.port === 80),
        internalPort,
        externalPort,
        proto: status?.https?.listening ? 'https' : status?.http?.listening ? 'http' : '',
    }
})
getNatInfo()

function findGateway(): Promise<string | undefined> {
    return new Promise((resolve, reject) =>
        exec(IS_WINDOWS || IS_MAC ? 'netstat -rn' : 'route -n', (err, out) => {
            if (err) return reject(err)
            if (!IS_WINDOWS)
                return resolve(out.match(IS_MAC ? /default +([\d.]+)/ : /^0\.0\.0\.0 +([\d.]+)/)?.[1])
            const sortedByMetric = _.sortBy([...out.matchAll(/(?:0\.0\.0\.0 +){2}([\d.]+)\s+[\d.]+\s+(\d+)/g)], x => Number(x[2]))
            resolve(sortedByMetric[0]?.[1]) // take ip with lowest metric
        }) )
}<|MERGE_RESOLUTION|>--- conflicted
+++ resolved
@@ -67,16 +67,9 @@
     const res = await haveTimeout(10_000, upnpClient.getGateway()).catch(() => null)
     const status = await getServerStatus()
     const mappings = res && await haveTimeout(5_000, upnpClient.getMappings()).catch(() => null)
-<<<<<<< HEAD
-    console.debug("mappings found", mappings?.map(x => x.description) || "none")
-    const gatewayIp = res && try_(() => new URL(res.gateway.description).hostname, () => console.debug('unexpected upnp gw', res.gateway?.description))
-        || await findGateway().catch(() => undefined)
-    const localIps = await getIps(false)
-=======
     console.debug("mappings found", mappings?.map(x => x.description).join(', ') || "none")
     const localIps = await getIps(false)
     const gatewayIp = await gatewayIpPromise
->>>>>>> a1881aa7
     const localIp = res?.address || (gatewayIp ? _.maxBy(localIps, x => inCommon(x, gatewayIp)) : localIps[0])
     const internalPort = status?.https?.listening && status.https.port || status?.http?.listening && status.http.port || undefined
     const mapped = _.find(mappings, x => x.private.host === localIp && x.private.port === internalPort)
