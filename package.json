--- conflicted
+++ resolved
@@ -1,10 +1,6 @@
 {
   "name": "hfs",
-<<<<<<< HEAD
-  "version": "0.52.10",
-=======
   "version": "0.53.0-rc21.1",
->>>>>>> 96de63bb
   "description": "HTTP File Server",
   "keywords": [
     "file server",
