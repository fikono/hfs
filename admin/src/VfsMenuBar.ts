--- conflicted
+++ resolved
@@ -45,11 +45,7 @@
     const { data: integrated, reload } = useApi(isWindows && 'windows_integrated')
     const sm = useBreakpoint('sm')
     return !isWindows ? null : h(Btn, {
-<<<<<<< HEAD
-        icon: Microsoft,
-=======
         icon: osIcon('win'),
->>>>>>> a1881aa7
         variant: 'outlined',
         doneMessage: true,
         ...(!integrated?.is ? {
